<<<<<<< HEAD
<?xml version="1.0" encoding="UTF-8"?>
<document type="com.apple.InterfaceBuilder3.Cocoa.Storyboard.XIB" version="3.0" toolsVersion="14460.31" targetRuntime="MacOSX.Cocoa" propertyAccessControl="none" useAutolayout="YES">
    <dependencies>
        <deployment identifier="macosx"/>
        <plugIn identifier="com.apple.InterfaceBuilder.CocoaPlugin" version="14460.31"/>
        <capability name="documents saved in the Xcode 8 format" minToolsVersion="8.0"/>
=======
<?xml version="1.0" encoding="UTF-8" standalone="no"?>
<document type="com.apple.InterfaceBuilder3.Cocoa.Storyboard.XIB" version="3.0" toolsVersion="11201" systemVersion="15G1004" targetRuntime="MacOSX.Cocoa" propertyAccessControl="none" useAutolayout="YES">
    <dependencies>
        <plugIn identifier="com.apple.InterfaceBuilder.CocoaPlugin" version="11201"/>
>>>>>>> e5b115b8
    </dependencies>
    <scenes>
        <!--Application-->
        <scene sceneID="JPo-4y-FX3">
            <objects>
                <application id="hnw-xV-0zn" sceneMemberID="viewController">
                    <menu key="mainMenu" title="Main Menu" systemMenu="main" id="AYu-sK-qS6">
                        <items>
                            <menuItem title="XLIFFTool" id="1Xt-HY-uBw">
                                <modifierMask key="keyEquivalentModifierMask"/>
                                <menu key="submenu" title="XLIFFTool" systemMenu="apple" id="uQy-DD-JDr">
                                    <items>
                                        <menuItem title="About XLIFFTool" id="5kV-Vb-QxS">
                                            <modifierMask key="keyEquivalentModifierMask"/>
                                            <connections>
                                                <action selector="orderFrontStandardAboutPanel:" target="Ady-hI-5gd" id="Exp-CZ-Vem"/>
                                            </connections>
                                        </menuItem>
                                        <menuItem isSeparatorItem="YES" id="VOq-y0-SEH"/>
                                        <menuItem title="Hide XLIFFTool" keyEquivalent="h" id="Olw-nP-bQN">
                                            <connections>
                                                <action selector="hide:" target="Ady-hI-5gd" id="PnN-Uc-m68"/>
                                            </connections>
                                        </menuItem>
                                        <menuItem title="Hide Others" keyEquivalent="h" id="Vdr-fp-XzO">
                                            <modifierMask key="keyEquivalentModifierMask" option="YES" command="YES"/>
                                            <connections>
                                                <action selector="hideOtherApplications:" target="Ady-hI-5gd" id="VT4-aY-XCT"/>
                                            </connections>
                                        </menuItem>
                                        <menuItem title="Show All" id="Kd2-mp-pUS">
                                            <modifierMask key="keyEquivalentModifierMask"/>
                                            <connections>
                                                <action selector="unhideAllApplications:" target="Ady-hI-5gd" id="Dhg-Le-xox"/>
                                            </connections>
                                        </menuItem>
                                        <menuItem isSeparatorItem="YES" id="kCx-OE-vgT"/>
                                        <menuItem title="Quit XLIFFTool" keyEquivalent="q" id="4sb-4s-VLi">
                                            <connections>
                                                <action selector="terminate:" target="Ady-hI-5gd" id="Te7-pn-YzF"/>
                                            </connections>
                                        </menuItem>
                                    </items>
                                </menu>
                            </menuItem>
                            <menuItem title="File" id="dMs-cI-mzQ">
                                <modifierMask key="keyEquivalentModifierMask"/>
                                <menu key="submenu" title="File" id="bib-Uj-vzu">
                                    <items>
                                        <menuItem title="Open…" keyEquivalent="o" id="IAo-SY-fd9">
                                            <connections>
                                                <action selector="openDocument:" target="Ady-hI-5gd" id="bVn-NM-KNZ"/>
                                            </connections>
                                        </menuItem>
                                        <menuItem title="Open Recent" id="tXI-mr-wws">
                                            <modifierMask key="keyEquivalentModifierMask"/>
                                            <menu key="submenu" title="Open Recent" systemMenu="recentDocuments" id="oas-Oc-fiZ">
                                                <items>
                                                    <menuItem title="Clear Menu" id="vNY-rz-j42">
                                                        <modifierMask key="keyEquivalentModifierMask"/>
                                                        <connections>
                                                            <action selector="clearRecentDocuments:" target="Ady-hI-5gd" id="Daa-9d-B3U"/>
                                                        </connections>
                                                    </menuItem>
                                                </items>
                                            </menu>
                                        </menuItem>
                                        <menuItem isSeparatorItem="YES" id="m54-Is-iLE"/>
                                        <menuItem title="Close" keyEquivalent="w" id="DVo-aG-piG">
                                            <connections>
                                                <action selector="performClose:" target="Ady-hI-5gd" id="HmO-Ls-i7Q"/>
                                            </connections>
                                        </menuItem>
                                        <menuItem title="Reload" keyEquivalent="r" id="I9i-PN-NlN">
                                            <connections>
                                                <action selector="reloadDocument:" target="Ady-hI-5gd" id="S5M-LO-7gK"/>
                                            </connections>
                                        </menuItem>
                                        <menuItem title="Save…" keyEquivalent="s" id="pxx-59-PXV">
                                            <connections>
                                                <action selector="saveDocument:" target="Ady-hI-5gd" id="teZ-XB-qJY"/>
                                            </connections>
                                        </menuItem>
                                        <menuItem title="Save As…" keyEquivalent="S" id="Bw7-FT-i3A">
                                            <connections>
                                                <action selector="saveDocumentAs:" target="Ady-hI-5gd" id="mDf-zr-I0C"/>
                                            </connections>
                                        </menuItem>
                                        <menuItem title="Revert to Saved" id="KaW-ft-85H">
                                            <modifierMask key="keyEquivalentModifierMask"/>
                                            <connections>
                                                <action selector="revertDocumentToSaved:" target="Ady-hI-5gd" id="iJ3-Pv-kwq"/>
                                            </connections>
                                        </menuItem>
                                        <menuItem isSeparatorItem="YES" id="aJh-i4-bef"/>
                                        <menuItem title="Page Setup…" keyEquivalent="P" id="qIS-W8-SiK">
                                            <modifierMask key="keyEquivalentModifierMask" shift="YES" command="YES"/>
                                            <connections>
                                                <action selector="runPageLayout:" target="Ady-hI-5gd" id="Din-rz-gC5"/>
                                            </connections>
                                        </menuItem>
                                        <menuItem title="Print…" keyEquivalent="p" id="aTl-1u-JFS">
                                            <connections>
                                                <action selector="print:" target="Ady-hI-5gd" id="qaZ-4w-aoO"/>
                                            </connections>
                                        </menuItem>
                                    </items>
                                </menu>
                            </menuItem>
                            <menuItem title="Edit" id="5QF-Oa-p0T">
                                <modifierMask key="keyEquivalentModifierMask"/>
                                <menu key="submenu" title="Edit" id="W48-6f-4Dl">
                                    <items>
                                        <menuItem title="Undo" keyEquivalent="z" id="dRJ-4n-Yzg">
                                            <connections>
                                                <action selector="undo:" target="Ady-hI-5gd" id="M6e-cu-g7V"/>
                                            </connections>
                                        </menuItem>
                                        <menuItem title="Redo" keyEquivalent="Z" id="6dh-zS-Vam">
                                            <connections>
                                                <action selector="redo:" target="Ady-hI-5gd" id="oIA-Rs-6OD"/>
                                            </connections>
                                        </menuItem>
                                        <menuItem isSeparatorItem="YES" id="WRV-NI-Exz"/>
                                        <menuItem title="Cut" keyEquivalent="x" id="uRl-iY-unG">
                                            <connections>
                                                <action selector="cut:" target="Ady-hI-5gd" id="YJe-68-I9s"/>
                                            </connections>
                                        </menuItem>
                                        <menuItem title="Copy" keyEquivalent="c" id="x3v-GG-iWU">
                                            <connections>
                                                <action selector="copy:" target="Ady-hI-5gd" id="G1f-GL-Joy"/>
                                            </connections>
                                        </menuItem>
                                        <menuItem title="Paste" keyEquivalent="v" id="gVA-U4-sdL">
                                            <connections>
                                                <action selector="paste:" target="Ady-hI-5gd" id="UvS-8e-Qdg"/>
                                            </connections>
                                        </menuItem>
                                        <menuItem title="Delete" id="pa3-QI-u2k">
                                            <string key="keyEquivalent" base64-UTF8="YES">
CA
</string>
                                            <modifierMask key="keyEquivalentModifierMask"/>
                                            <connections>
                                                <action selector="deleteTranslationForSelectedRow:" target="Ady-hI-5gd" id="iq6-ya-wJU"/>
                                            </connections>
                                        </menuItem>
                                        <menuItem title="Copy Source String" keyEquivalent="c" id="nFh-ta-yvQ">
                                            <modifierMask key="keyEquivalentModifierMask" option="YES" command="YES"/>
                                            <connections>
                                                <action selector="copySourceToTargetForSelectedRow:" target="Ady-hI-5gd" id="TND-FZ-VwE"/>
                                            </connections>
                                        </menuItem>
                                        <menuItem title="Select All" keyEquivalent="a" id="A2y-ll-dD6">
                                            <connections>
                                                <action selector="selectAll:" target="Ady-hI-5gd" id="KBB-yf-5Op"/>
                                            </connections>
                                        </menuItem>
                                        <menuItem isSeparatorItem="YES" id="uyl-h8-XO2"/>
                                        <menuItem title="Find…" tag="1" keyEquivalent="f" id="Xz5-n4-O0W">
                                            <connections>
                                                <action selector="activateSearchField:" target="Ady-hI-5gd" id="eeD-od-nEe"/>
                                            </connections>
                                        </menuItem>
                                        <menuItem title="Spelling and Grammar" id="Dv1-io-Yv7">
                                            <modifierMask key="keyEquivalentModifierMask"/>
                                            <menu key="submenu" title="Spelling" id="3IN-sU-3Bg">
                                                <items>
                                                    <menuItem title="Show Spelling and Grammar" keyEquivalent=":" id="HFo-cy-zxI">
                                                        <connections>
                                                            <action selector="showGuessPanel:" target="Ady-hI-5gd" id="vFj-Ks-hy3"/>
                                                        </connections>
                                                    </menuItem>
                                                    <menuItem isSeparatorItem="YES" id="bNw-od-mp5"/>
                                                    <menuItem title="Check Spelling While Typing" id="rbD-Rh-wIN">
                                                        <modifierMask key="keyEquivalentModifierMask"/>
                                                        <connections>
                                                            <action selector="toggleContinuousSpellChecking:" target="Ady-hI-5gd" id="7w6-Qz-0kB"/>
                                                        </connections>
                                                    </menuItem>
                                                    <menuItem title="Check Grammar With Spelling" id="mK6-2p-4JG">
                                                        <modifierMask key="keyEquivalentModifierMask"/>
                                                        <connections>
                                                            <action selector="toggleGrammarChecking:" target="Ady-hI-5gd" id="muD-Qn-j4w"/>
                                                        </connections>
                                                    </menuItem>
                                                    <menuItem title="Correct Spelling Automatically" id="78Y-hA-62v">
                                                        <modifierMask key="keyEquivalentModifierMask"/>
                                                        <connections>
                                                            <action selector="toggleAutomaticSpellingCorrection:" target="Ady-hI-5gd" id="2lM-Qi-WAP"/>
                                                        </connections>
                                                    </menuItem>
                                                </items>
                                            </menu>
                                        </menuItem>
                                    </items>
                                </menu>
                            </menuItem>
                            <menuItem title="View" id="H8h-7b-M4v">
                                <modifierMask key="keyEquivalentModifierMask"/>
                                <menu key="submenu" title="View" id="xhT-rW-p3X">
                                    <items>
                                        <menuItem title="Compact Rows" state="on" keyEquivalent="H" id="yB5-Io-E88">
                                            <connections>
                                                <action selector="toggleCompactRowsMode:" target="Ady-hI-5gd" id="n5c-pf-OuA"/>
                                            </connections>
                                        </menuItem>
                                    </items>
                                </menu>
                            </menuItem>
                            <menuItem title="Window" id="aUF-d1-5bR">
                                <modifierMask key="keyEquivalentModifierMask"/>
                                <menu key="submenu" title="Window" systemMenu="window" id="Td7-aD-5lo">
                                    <items>
                                        <menuItem title="Minimize" keyEquivalent="m" id="OY7-WF-poV">
                                            <connections>
                                                <action selector="performMiniaturize:" target="Ady-hI-5gd" id="VwT-WD-YPe"/>
                                            </connections>
                                        </menuItem>
                                        <menuItem title="Zoom" id="R4o-n2-Eq4">
                                            <modifierMask key="keyEquivalentModifierMask"/>
                                            <connections>
                                                <action selector="performZoom:" target="Ady-hI-5gd" id="DIl-cC-cCs"/>
                                            </connections>
                                        </menuItem>
                                        <menuItem isSeparatorItem="YES" id="eu3-7i-yIM"/>
                                        <menuItem title="Bring All to Front" id="LE2-aR-0XJ">
                                            <modifierMask key="keyEquivalentModifierMask"/>
                                            <connections>
                                                <action selector="arrangeInFront:" target="Ady-hI-5gd" id="DRN-fu-gQh"/>
                                            </connections>
                                        </menuItem>
                                    </items>
                                </menu>
                            </menuItem>
                            <menuItem title="Help" id="wpr-3q-Mcd">
                                <modifierMask key="keyEquivalentModifierMask"/>
                                <menu key="submenu" title="Help" systemMenu="help" id="F2S-fz-NVQ"/>
                            </menuItem>
                        </items>
                    </menu>
                    <connections>
                        <outlet property="delegate" destination="Voe-Tx-rLC" id="PrD-fu-P6m"/>
                    </connections>
                </application>
                <customObject id="Voe-Tx-rLC" customClass="AppDelegate" customModule="XLIFFTool" customModuleProvider="target"/>
                <customObject id="Ady-hI-5gd" userLabel="First Responder" customClass="NSResponder" sceneMemberID="firstResponder"/>
            </objects>
            <point key="canvasLocation" x="380" y="-171"/>
        </scene>
        <!--Window Controller-->
        <scene sceneID="R2V-B0-nI4">
            <objects>
                <windowController storyboardIdentifier="Document Window Controller" id="jGA-0Y-lOj" customClass="WindowController" customModule="XLIFFTool" customModuleProvider="target" sceneMemberID="viewController">
                    <window key="window" title="Window" allowsToolTipsWhenApplicationIsInactive="NO" autorecalculatesKeyViewLoop="NO" releasedWhenClosed="NO" visibleAtLaunch="NO" animationBehavior="default" id="Ckk-yw-fiv">
                        <windowStyleMask key="styleMask" titled="YES" closable="YES" miniaturizable="YES" resizable="YES"/>
                        <windowPositionMask key="initialPositionMask" leftStrut="YES" rightStrut="YES" topStrut="YES" bottomStrut="YES"/>
                        <rect key="contentRect" x="196" y="240" width="480" height="270"/>
                        <rect key="screenRect" x="0.0" y="0.0" width="1680" height="1027"/>
                        <connections>
                            <outlet property="delegate" destination="jGA-0Y-lOj" id="b8W-BF-Bqw"/>
                        </connections>
                    </window>
                    <connections>
                        <segue destination="5gI-5U-AMq" kind="relationship" relationship="window.shadowedContentViewController" id="nsd-lR-9xd"/>
                    </connections>
                </windowController>
                <customObject id="6f7-a7-6o1" userLabel="First Responder" customClass="NSResponder" sceneMemberID="firstResponder"/>
            </objects>
            <point key="canvasLocation" x="75" y="250"/>
        </scene>
        <!--View Controller-->
        <scene sceneID="hIz-AP-VOD">
            <objects>
                <viewController id="5gI-5U-AMq" customClass="ViewController" customModule="XLIFFTool" customModuleProvider="target" sceneMemberID="viewController">
                    <view key="view" id="ERx-hH-rdd">
                        <rect key="frame" x="0.0" y="0.0" width="843" height="514"/>
                        <autoresizingMask key="autoresizingMask"/>
                        <subviews>
                            <scrollView autohidesScrollers="YES" horizontalLineScroll="19" horizontalPageScroll="10" verticalLineScroll="19" verticalPageScroll="10" usesPredominantAxisScrolling="NO" translatesAutoresizingMaskIntoConstraints="NO" id="tz2-Xb-90U">
                                <rect key="frame" x="0.0" y="34" width="843" height="480"/>
                                <clipView key="contentView" id="gE9-le-hG9">
                                    <rect key="frame" x="1" y="0.0" width="841" height="479"/>
                                    <autoresizingMask key="autoresizingMask" widthSizable="YES" heightSizable="YES"/>
                                    <subviews>
                                        <outlineView verticalHuggingPriority="750" allowsExpansionToolTips="YES" columnAutoresizingStyle="lastColumnOnly" multipleSelection="NO" autosaveColumns="NO" rowSizeStyle="automatic" headerView="Tl8-ug-pLb" viewBased="YES" indentationPerLevel="10" indentationMarkerFollowsCell="NO" autoresizesOutlineColumn="YES" outlineTableColumn="4VP-J9-NbX" id="Y8P-hs-l3X">
                                            <rect key="frame" x="0.0" y="0.0" width="841" height="456"/>
                                            <autoresizingMask key="autoresizingMask"/>
                                            <size key="intercellSpacing" width="3" height="2"/>
                                            <color key="backgroundColor" name="controlBackgroundColor" catalog="System" colorSpace="catalog"/>
                                            <color key="gridColor" name="gridColor" catalog="System" colorSpace="catalog"/>
                                            <tableColumns>
                                                <tableColumn width="254" minWidth="40" maxWidth="1000" id="4VP-J9-NbX">
                                                    <tableHeaderCell key="headerCell" lineBreakMode="truncatingTail" borderStyle="border" title="Source">
                                                        <font key="font" metaFont="smallSystem"/>
                                                        <color key="textColor" name="headerTextColor" catalog="System" colorSpace="catalog"/>
                                                        <color key="backgroundColor" name="headerColor" catalog="System" colorSpace="catalog"/>
                                                    </tableHeaderCell>
                                                    <textFieldCell key="dataCell" selectable="YES" editable="YES" title="Text Cell" id="1UJ-Zu-uKl">
                                                        <font key="font" metaFont="system"/>
                                                        <color key="textColor" name="controlTextColor" catalog="System" colorSpace="catalog"/>
                                                        <color key="backgroundColor" name="controlBackgroundColor" catalog="System" colorSpace="catalog"/>
                                                    </textFieldCell>
                                                    <tableColumnResizingMask key="resizingMask" resizeWithTable="YES" userResizable="YES"/>
                                                    <prototypeCellViews>
                                                        <tableCellView id="i1s-uV-TQ8">
                                                            <rect key="frame" x="1" y="1" width="254" height="17"/>
                                                            <autoresizingMask key="autoresizingMask" widthSizable="YES" heightSizable="YES"/>
                                                            <subviews>
                                                                <textField verticalHuggingPriority="750" horizontalCompressionResistancePriority="250" setsMaxLayoutWidthAtFirstLayout="YES" translatesAutoresizingMaskIntoConstraints="NO" id="pe6-Tl-DBR">
                                                                    <rect key="frame" x="0.0" y="1" width="256" height="15"/>
                                                                    <textFieldCell key="cell" sendsActionOnEndEditing="YES" title="Table View Cell" id="mEh-4w-IYs">
                                                                        <font key="font" metaFont="user"/>
                                                                        <color key="textColor" name="controlTextColor" catalog="System" colorSpace="catalog"/>
                                                                        <color key="backgroundColor" name="controlColor" catalog="System" colorSpace="catalog"/>
                                                                    </textFieldCell>
                                                                </textField>
                                                            </subviews>
                                                            <constraints>
                                                                <constraint firstAttribute="trailing" secondItem="pe6-Tl-DBR" secondAttribute="trailing" id="6lL-uX-EAH"/>
                                                                <constraint firstItem="pe6-Tl-DBR" firstAttribute="leading" secondItem="i1s-uV-TQ8" secondAttribute="leading" constant="2" id="DIZ-vj-8jA"/>
                                                                <constraint firstItem="pe6-Tl-DBR" firstAttribute="top" secondItem="i1s-uV-TQ8" secondAttribute="top" constant="1" id="UQ4-bx-9tq"/>
                                                                <constraint firstAttribute="bottom" secondItem="pe6-Tl-DBR" secondAttribute="bottom" constant="1" id="hqG-mz-n20"/>
                                                            </constraints>
                                                            <connections>
                                                                <outlet property="textField" destination="pe6-Tl-DBR" id="L8z-1V-s3p"/>
                                                            </connections>
                                                        </tableCellView>
                                                        <tableCellView identifier="GroupedItemCellIdentifier" id="hto-UY-acJ">
                                                            <rect key="frame" x="1" y="20" width="254" height="17"/>
                                                            <autoresizingMask key="autoresizingMask" widthSizable="YES" heightSizable="YES"/>
                                                            <subviews>
                                                                <textField verticalHuggingPriority="750" horizontalCompressionResistancePriority="250" setsMaxLayoutWidthAtFirstLayout="YES" translatesAutoresizingMaskIntoConstraints="NO" id="9ri-4G-ibb">
                                                                    <rect key="frame" x="-2" y="0.0" width="240" height="17"/>
                                                                    <textFieldCell key="cell" sendsActionOnEndEditing="YES" title="Group Header" id="jwG-el-8vG">
                                                                        <font key="font" metaFont="titleBar"/>
                                                                        <color key="textColor" name="controlTextColor" catalog="System" colorSpace="catalog"/>
                                                                        <color key="backgroundColor" name="controlColor" catalog="System" colorSpace="catalog"/>
                                                                    </textFieldCell>
                                                                </textField>
                                                            </subviews>
                                                            <constraints>
                                                                <constraint firstItem="9ri-4G-ibb" firstAttribute="top" secondItem="hto-UY-acJ" secondAttribute="top" id="EpD-VX-duW"/>
                                                                <constraint firstAttribute="trailing" secondItem="9ri-4G-ibb" secondAttribute="trailing" constant="18" id="f5b-A0-9bH"/>
                                                                <constraint firstAttribute="bottom" secondItem="9ri-4G-ibb" secondAttribute="bottom" id="kHp-GO-BTs"/>
                                                                <constraint firstItem="9ri-4G-ibb" firstAttribute="leading" secondItem="hto-UY-acJ" secondAttribute="leading" id="z0R-n1-i4v"/>
                                                            </constraints>
                                                            <connections>
                                                                <outlet property="textField" destination="9ri-4G-ibb" id="BbE-br-xjE"/>
                                                            </connections>
                                                        </tableCellView>
                                                    </prototypeCellViews>
                                                </tableColumn>
                                                <tableColumn width="254" minWidth="10" maxWidth="3.4028234663852886e+38" id="5J1-GD-mDl">
                                                    <tableHeaderCell key="headerCell" lineBreakMode="truncatingTail" borderStyle="border" alignment="left" title="Target">
                                                        <font key="font" metaFont="smallSystem"/>
                                                        <color key="textColor" name="headerTextColor" catalog="System" colorSpace="catalog"/>
                                                        <color key="backgroundColor" white="0.0" alpha="0.0" colorSpace="calibratedWhite"/>
                                                    </tableHeaderCell>
                                                    <textFieldCell key="dataCell" selectable="YES" editable="YES" alignment="left" title="Text Cell" id="3RZ-4P-x91">
                                                        <font key="font" metaFont="system"/>
                                                        <color key="textColor" name="controlTextColor" catalog="System" colorSpace="catalog"/>
                                                        <color key="backgroundColor" name="controlBackgroundColor" catalog="System" colorSpace="catalog"/>
                                                    </textFieldCell>
                                                    <tableColumnResizingMask key="resizingMask" resizeWithTable="YES" userResizable="YES"/>
                                                    <prototypeCellViews>
                                                        <tableCellView id="9ei-nz-dZC">
                                                            <rect key="frame" x="258" y="1" width="254" height="17"/>
                                                            <autoresizingMask key="autoresizingMask" widthSizable="YES" heightSizable="YES"/>
                                                            <subviews>
                                                                <textField verticalHuggingPriority="750" horizontalCompressionResistancePriority="250" setsMaxLayoutWidthAtFirstLayout="YES" translatesAutoresizingMaskIntoConstraints="NO" id="EPH-8d-M9V" customClass="EditableTextField" customModule="XLIFFTool" customModuleProvider="target">
                                                                    <rect key="frame" x="0.0" y="1" width="256" height="15"/>
                                                                    <textFieldCell key="cell" selectable="YES" editable="YES" sendsActionOnEndEditing="YES" alignment="left" title="Table View Cell" placeholderString="" id="VLe-zm-rdx">
                                                                        <font key="font" metaFont="user"/>
                                                                        <color key="textColor" name="controlTextColor" catalog="System" colorSpace="catalog"/>
                                                                        <color key="backgroundColor" name="controlColor" catalog="System" colorSpace="catalog"/>
                                                                    </textFieldCell>
                                                                    <connections>
                                                                        <action selector="textFieldEndEditing:" target="5gI-5U-AMq" id="Zug-yc-muK"/>
                                                                        <outlet property="delegate" destination="5gI-5U-AMq" id="Ctl-qF-UiI"/>
                                                                    </connections>
                                                                </textField>
                                                            </subviews>
                                                            <constraints>
                                                                <constraint firstAttribute="bottom" secondItem="EPH-8d-M9V" secondAttribute="bottom" constant="1" id="8o7-GB-38D"/>
                                                                <constraint firstAttribute="trailing" secondItem="EPH-8d-M9V" secondAttribute="trailing" id="O3Y-w0-1a3"/>
                                                                <constraint firstItem="EPH-8d-M9V" firstAttribute="top" secondItem="9ei-nz-dZC" secondAttribute="top" constant="1" id="Ynn-Gs-PgX"/>
                                                                <constraint firstItem="EPH-8d-M9V" firstAttribute="leading" secondItem="9ei-nz-dZC" secondAttribute="leading" constant="2" id="bzq-3N-Uj1"/>
                                                            </constraints>
                                                            <connections>
                                                                <outlet property="textField" destination="EPH-8d-M9V" id="Qen-02-vfm"/>
                                                            </connections>
                                                        </tableCellView>
                                                    </prototypeCellViews>
                                                </tableColumn>
                                                <tableColumn width="323.4453125" minWidth="10" maxWidth="3.4028234663852886e+38" id="CmR-YN-mcL">
                                                    <tableHeaderCell key="headerCell" lineBreakMode="truncatingTail" borderStyle="border" alignment="left" title="Note">
                                                        <font key="font" metaFont="smallSystem"/>
                                                        <color key="textColor" name="headerTextColor" catalog="System" colorSpace="catalog"/>
                                                        <color key="backgroundColor" white="0.0" alpha="0.0" colorSpace="calibratedWhite"/>
                                                    </tableHeaderCell>
                                                    <textFieldCell key="dataCell" selectable="YES" editable="YES" alignment="left" title="Text Cell" id="Dk9-rI-75b">
                                                        <font key="font" metaFont="system"/>
                                                        <color key="textColor" name="controlTextColor" catalog="System" colorSpace="catalog"/>
                                                        <color key="backgroundColor" name="controlBackgroundColor" catalog="System" colorSpace="catalog"/>
                                                    </textFieldCell>
                                                    <tableColumnResizingMask key="resizingMask" resizeWithTable="YES" userResizable="YES"/>
                                                    <prototypeCellViews>
                                                        <tableCellView id="gy7-gs-sZh">
                                                            <rect key="frame" x="515" y="1" width="323" height="16"/>
                                                            <autoresizingMask key="autoresizingMask" widthSizable="YES" heightSizable="YES"/>
                                                            <subviews>
                                                                <textField verticalHuggingPriority="750" horizontalCompressionResistancePriority="250" setsMaxLayoutWidthAtFirstLayout="YES" translatesAutoresizingMaskIntoConstraints="NO" id="5SP-h8-eMe">
                                                                    <rect key="frame" x="0.0" y="1" width="325" height="14"/>
                                                                    <textFieldCell key="cell" sendsActionOnEndEditing="YES" title="Table View Cell" id="gPk-RE-P9h">
                                                                        <font key="font" metaFont="toolTip"/>
                                                                        <color key="textColor" name="controlTextColor" catalog="System" colorSpace="catalog"/>
                                                                        <color key="backgroundColor" name="controlColor" catalog="System" colorSpace="catalog"/>
                                                                    </textFieldCell>
                                                                </textField>
                                                            </subviews>
                                                            <constraints>
                                                                <constraint firstAttribute="trailing" secondItem="5SP-h8-eMe" secondAttribute="trailing" id="DLu-kh-7nv"/>
                                                                <constraint firstItem="5SP-h8-eMe" firstAttribute="leading" secondItem="gy7-gs-sZh" secondAttribute="leading" constant="2" id="bbv-d5-mvZ"/>
                                                                <constraint firstAttribute="bottom" secondItem="5SP-h8-eMe" secondAttribute="bottom" constant="1" id="dby-4i-Mmc"/>
                                                                <constraint firstItem="5SP-h8-eMe" firstAttribute="top" secondItem="gy7-gs-sZh" secondAttribute="top" constant="1" id="jKH-E0-LhW"/>
                                                            </constraints>
                                                            <connections>
                                                                <outlet property="textField" destination="5SP-h8-eMe" id="HVy-HV-7eR"/>
                                                            </connections>
                                                        </tableCellView>
                                                    </prototypeCellViews>
                                                </tableColumn>
                                            </tableColumns>
                                            <connections>
                                                <outlet property="dataSource" destination="5gI-5U-AMq" id="yFx-ly-pEV"/>
                                                <outlet property="delegate" destination="5gI-5U-AMq" id="JGw-0R-mSG"/>
                                            </connections>
                                        </outlineView>
                                    </subviews>
                                </clipView>
                                <scroller key="horizontalScroller" hidden="YES" verticalHuggingPriority="750" doubleValue="1" horizontal="YES" id="Ft8-t6-lCk">
                                    <rect key="frame" x="1" y="463" width="841" height="16"/>
                                    <autoresizingMask key="autoresizingMask"/>
                                </scroller>
                                <scroller key="verticalScroller" hidden="YES" verticalHuggingPriority="750" horizontal="NO" id="PdF-D3-22Q">
                                    <rect key="frame" x="224" y="17" width="15" height="102"/>
                                    <autoresizingMask key="autoresizingMask"/>
                                </scroller>
                                <tableHeaderView key="headerView" id="Tl8-ug-pLb">
                                    <rect key="frame" x="0.0" y="0.0" width="841" height="23"/>
                                    <autoresizingMask key="autoresizingMask"/>
                                </tableHeaderView>
                            </scrollView>
                            <textField horizontalHuggingPriority="230" verticalHuggingPriority="750" translatesAutoresizingMaskIntoConstraints="NO" id="cir-3R-FSA">
                                <rect key="frame" x="354" y="8" width="471" height="15"/>
                                <textFieldCell key="cell" scrollable="YES" lineBreakMode="clipping" sendsActionOnEndEditing="YES" title="Info-Label" id="rWk-0W-esM">
                                    <font key="font" metaFont="user"/>
                                    <color key="textColor" name="labelColor" catalog="System" colorSpace="catalog"/>
                                    <color key="backgroundColor" name="controlColor" catalog="System" colorSpace="catalog"/>
                                </textFieldCell>
                            </textField>
                            <searchField wantsLayer="YES" horizontalHuggingPriority="260" verticalHuggingPriority="750" translatesAutoresizingMaskIntoConstraints="NO" id="hae-41-XCH">
                                <rect key="frame" x="167" y="6" width="181" height="22"/>
                                <constraints>
                                    <constraint firstAttribute="width" constant="181" id="WC2-3o-hcD"/>
                                </constraints>
                                <searchFieldCell key="cell" scrollable="YES" lineBreakMode="clipping" selectable="YES" editable="YES" borderStyle="bezel" alignment="left" placeholderString="Filter" usesSingleLineMode="YES" bezelStyle="round" sendsSearchStringImmediately="YES" id="2mk-yb-eet">
                                    <font key="font" metaFont="system"/>
                                    <color key="textColor" name="controlTextColor" catalog="System" colorSpace="catalog"/>
                                    <color key="backgroundColor" name="textBackgroundColor" catalog="System" colorSpace="catalog"/>
                                </searchFieldCell>
                                <connections>
                                    <action selector="filter:" target="5gI-5U-AMq" id="LUu-65-KcY"/>
                                </connections>
                            </searchField>
                            <button toolTip="Filter out already translated items" translatesAutoresizingMaskIntoConstraints="NO" id="bHj-A8-g1n">
                                <rect key="frame" x="18" y="7" width="143" height="18"/>
                                <buttonCell key="cell" type="check" title="Only non-translated" bezelStyle="regularSquare" imagePosition="left" state="on" inset="2" id="1Bx-t2-PuN">
                                    <behavior key="behavior" changeContents="YES" doesNotDimImage="YES" lightByContents="YES"/>
                                    <font key="font" metaFont="system"/>
                                </buttonCell>
                                <connections>
                                    <action selector="toggleNonTranslatedFilterMode:" target="5gI-5U-AMq" id="ywy-GV-eMl"/>
                                </connections>
                            </button>
                        </subviews>
                        <constraints>
                            <constraint firstItem="cir-3R-FSA" firstAttribute="leading" secondItem="hae-41-XCH" secondAttribute="trailing" constant="8" symbolic="YES" id="2Oa-9z-hJo"/>
                            <constraint firstAttribute="trailing" secondItem="cir-3R-FSA" secondAttribute="trailing" constant="20" id="6Dr-Tk-CjC"/>
                            <constraint firstAttribute="trailing" secondItem="tz2-Xb-90U" secondAttribute="trailing" id="Ah0-Jp-Er1"/>
                            <constraint firstItem="tz2-Xb-90U" firstAttribute="leading" secondItem="ERx-hH-rdd" secondAttribute="leading" id="Dd9-h1-ipv"/>
                            <constraint firstAttribute="bottom" secondItem="hae-41-XCH" secondAttribute="bottom" constant="6" id="Dfz-ay-rU8"/>
                            <constraint firstItem="hae-41-XCH" firstAttribute="leading" secondItem="bHj-A8-g1n" secondAttribute="trailing" constant="8" id="JhL-3d-tdS"/>
                            <constraint firstItem="bHj-A8-g1n" firstAttribute="baseline" secondItem="hae-41-XCH" secondAttribute="baseline" id="KEE-QJ-73T"/>
                            <constraint firstItem="tz2-Xb-90U" firstAttribute="top" secondItem="ERx-hH-rdd" secondAttribute="top" id="aAH-Bl-I2y"/>
                            <constraint firstItem="hae-41-XCH" firstAttribute="top" secondItem="tz2-Xb-90U" secondAttribute="bottom" constant="6" id="h4d-ku-j0z"/>
                            <constraint firstItem="bHj-A8-g1n" firstAttribute="leading" secondItem="ERx-hH-rdd" secondAttribute="leading" constant="20" id="laz-vt-pQj"/>
                            <constraint firstItem="hae-41-XCH" firstAttribute="baseline" secondItem="cir-3R-FSA" secondAttribute="baseline" id="miD-6V-KHb"/>
                        </constraints>
                    </view>
                    <connections>
                        <outlet property="infoLabel" destination="cir-3R-FSA" id="PeI-XM-TWh"/>
                        <outlet property="onlyNonTranslated" destination="bHj-A8-g1n" id="Yzo-SO-R7E"/>
                        <outlet property="outlineView" destination="Y8P-hs-l3X" id="4qj-jV-EJb"/>
                        <outlet property="searchField" destination="hae-41-XCH" id="3li-Dd-i33"/>
                    </connections>
                </viewController>
                <customObject id="2Tp-Fl-jBw" userLabel="First Responder" customClass="NSResponder" sceneMemberID="firstResponder"/>
            </objects>
            <point key="canvasLocation" x="873.5" y="372"/>
        </scene>
    </scenes>
</document><|MERGE_RESOLUTION|>--- conflicted
+++ resolved
@@ -1,16 +1,9 @@
-<<<<<<< HEAD
 <?xml version="1.0" encoding="UTF-8"?>
 <document type="com.apple.InterfaceBuilder3.Cocoa.Storyboard.XIB" version="3.0" toolsVersion="14460.31" targetRuntime="MacOSX.Cocoa" propertyAccessControl="none" useAutolayout="YES">
     <dependencies>
         <deployment identifier="macosx"/>
         <plugIn identifier="com.apple.InterfaceBuilder.CocoaPlugin" version="14460.31"/>
         <capability name="documents saved in the Xcode 8 format" minToolsVersion="8.0"/>
-=======
-<?xml version="1.0" encoding="UTF-8" standalone="no"?>
-<document type="com.apple.InterfaceBuilder3.Cocoa.Storyboard.XIB" version="3.0" toolsVersion="11201" systemVersion="15G1004" targetRuntime="MacOSX.Cocoa" propertyAccessControl="none" useAutolayout="YES">
-    <dependencies>
-        <plugIn identifier="com.apple.InterfaceBuilder.CocoaPlugin" version="11201"/>
->>>>>>> e5b115b8
     </dependencies>
     <scenes>
         <!--Application-->
